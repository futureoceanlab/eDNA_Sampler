--- conflicted
+++ resolved
@@ -1,157 +1,154 @@
-{% extends 'deployment/index.html' %}
-{% block content %}
-{% load static %}
-
-{% if saved == 1 %}
-<div class="alert alert-success alert-dismissible fade show" role="alert">
-    <strong>Success!</strong> You successfully configured the deployment
-</div>
-{% elif saved == 2%}
-<div class="alert alert-danger" role="alert">
-    <strong>Oh snap!</strong> Please specify at least one pump-on 
-    and one pump-off conditions. Depth and temperature requires 
-    respective band to be specified, too.
-</div>
-{% endif %}
-
-<div class="row" style="margin-top:1em">
-    <h2>Deployment: {{ deployment.eDNA_UID }}</h2>
-</div>
-
-{% if deployment.has_data == True %}
-<div class="row">
-    <a href="/deployment/data/{{deployment.eDNA_UID}}">Download Data</a>
-</div>
-{% endif %}
-
-<div class="container" style="margin-top:1em">
-    <div class="col-md-8 col-lg-8"> 
-    <p><strong>Instruction</strong>: 
-        Please specify the pump starting and ending conditions. 
-        If sampling at certain depth or temperature, 
-        indicate the respective bands.
-        The flowmeter details are also required.
-    </p>
-    </div>
-<form action="/deployment/{{deployment.eDNA_UID}}" method="post">
-{% csrf_token %}
-
-{{ form.non_field_errors }}
-<h5>Pump Start Conditioins</h5>
-<div class="row">
-    <div class="col-sm-6 col-md-3">
-        {{ form.depth.errors }}
-        <label for="{{ form.depth.id_for_label }}">Depth (m):</label>
-    </div>
-    <div class="col-sm-6 col-md-4">
-        {{ form.depth }}
-    </div>
-    <div class="col-md-3">
-    </div>
-</div>
-<div class="row">
-    <div class="col-sm-6 col-md-3">
-        {{ form.depth_band.errors }}
-        <label for="{{ form.depth.id_for_label }}">Depth Band (&#177m):</label>
-    </div>
-    <div class="col-sm-6 col-md-3">
-        {{ form.depth_band }}
-    </div>
-</div>
-<div class="row">
-    <div class="col-sm-6 col-md-3">
-        {{ form.temperature.errors }}
-        <label for="{{ form.temperature.id_for_label }}">Target Temperature (&#8451;):</label>
-    </div>
-    <div class="col-sm-6 col-md-3">
-        {{ form.temperature }}
-    </div>
-</div>
-<div class="row">
-    <div class="col-sm-6 col-md-3">
-        {{ form.temp_band.errors }}
-        <label for="{{ form.temp_band.id_for_label }}">Temperature Band (&#177&#8451;)</label>
-    </div>  
-    <div class="col-sm-6 col-md-3">
-        {{ form.temp_band }}
-    </div>
-</div>
-<div class="row">
-    <div class="col-sm-6 col-md-3">
-        {{ form.wait_pump_start.errors }}
-        <label for="{{ form.wait_pump_start.id_for_label }}">Duration before pump starts (min)</label>
-    </div>  
-    <div class="col-sm-6 col-md-3">
-        {{ form.wait_pump_start }}
-    </div>
-</div>
-
-<h5>Pump End Conditioins</h5>
-<div class="row">
-    <div class="col-sm-6 col-md-3">
-        {{ form.flow_volume.errors }}
-        <label for="{{ form.flow_volume.id_for_label }}">Max. Pump Volume (L)</label>
-    </div>  
-    <div class="col-sm-6 col-md-3">
-        {{ form.flow_volume }}
-    </div>
-</div>
-<div class="row">
-    <div class="col-sm-6 col-md-3">
-        {{ form.min_flow_rate.errors }}
-        <label for="{{ form.min_flow_rate.id_for_label }}">Min. Flow Rate (L/min)</label>
-    </div>  
-    <div class="col-sm-6 col-md-3">
-        {{ form.min_flow_rate }}
-    </div>
-</div>
-<div class="row">
-    <div class="col-sm-6 col-md-3">
-        {{ form.wait_pump_end.errors }}
-        <label for="{{ form.wait_pump_end.id_for_label }}">Duration before pump stops (min)</label>
-    </div>  
-    <div class="col-sm-6 col-md-3">
-        {{ form.wait_pump_end }}
-    </div>
-</div>
-
-
-<h5>Flowmeter Specification</h5>
-<div class="row">
-    <div class="col-sm-6 col-md-3">
-        {{ form.ticks_per_L.errors }}
-        <label for="{{ form.ticks_per_L.id_for_label }}">Pulses per Liter (pulses/L)*</label>
-    </div>  
-    <div class="col-md-3">
-        {{ form.ticks_per_L }}
-    </div>
-</div>
-<<<<<<< HEAD
-<div>
-    <img src="{% static 'plots/{{deployment.eDNA_UID}}.png' %}">
-</div>
-=======
-
-<h5>Deployment Notes</h5>
->>>>>>> 6601ea84
-<div class="row">
-    <div class="col-sm-12 col-md-12 col-lg-12">
-        {{ form.notes }}
-    </div> 
-</div>
-
-<div class="row" style="margin-top:1em">
-    <div class="col-sm-6 col-md-3">
-        <a href="/deployment" class="btn btn-secondary">
-            Back
-        </a>    
-        {% if deployment.has_data == False %}
-        <input type="submit" class="btn btn-primary" value="Submit">
-        {% else %}
-        <input type="submit" class="btn btn-primary" value="Submit", disabled="disabled">
-        {% endif %}
-    </div>
-</div>
-</form>
-</div>
-{% endblock %}
+{% extends 'deployment/index.html' %}
+{% block content %}
+{% load static %}
+
+{% if saved == 1 %}
+<div class="alert alert-success alert-dismissible fade show" role="alert">
+    <strong>Success!</strong> You successfully configured the deployment
+</div>
+{% elif saved == 2%}
+<div class="alert alert-danger" role="alert">
+    <strong>Oh snap!</strong> Please specify at least one pump-on 
+    and one pump-off conditions. Depth and temperature requires 
+    respective band to be specified, too.
+</div>
+{% endif %}
+
+<div class="row" style="margin-top:1em">
+    <h2>Deployment: {{ deployment.eDNA_UID }}</h2>
+</div>
+
+{% if deployment.has_data == True %}
+<div class="row">
+    <a href="/deployment/data/{{deployment.eDNA_UID}}">Download Data</a>
+</div>
+{% endif %}
+
+<div class="container" style="margin-top:1em">
+    <div class="col-md-8 col-lg-8"> 
+    <p><strong>Instruction</strong>: 
+        Please specify the pump starting and ending conditions. 
+        If sampling at certain depth or temperature, 
+        indicate the respective bands.
+        The flowmeter details are also required.
+    </p>
+    </div>
+<form action="/deployment/{{deployment.eDNA_UID}}" method="post">
+{% csrf_token %}
+
+{{ form.non_field_errors }}
+<h5>Pump Start Conditioins</h5>
+<div class="row">
+    <div class="col-sm-6 col-md-3">
+        {{ form.depth.errors }}
+        <label for="{{ form.depth.id_for_label }}">Depth (m):</label>
+    </div>
+    <div class="col-sm-6 col-md-4">
+        {{ form.depth }}
+    </div>
+    <div class="col-md-3">
+    </div>
+</div>
+<div class="row">
+    <div class="col-sm-6 col-md-3">
+        {{ form.depth_band.errors }}
+        <label for="{{ form.depth.id_for_label }}">Depth Band (&#177m):</label>
+    </div>
+    <div class="col-sm-6 col-md-3">
+        {{ form.depth_band }}
+    </div>
+</div>
+<div class="row">
+    <div class="col-sm-6 col-md-3">
+        {{ form.temperature.errors }}
+        <label for="{{ form.temperature.id_for_label }}">Target Temperature (&#8451;):</label>
+    </div>
+    <div class="col-sm-6 col-md-3">
+        {{ form.temperature }}
+    </div>
+</div>
+<div class="row">
+    <div class="col-sm-6 col-md-3">
+        {{ form.temp_band.errors }}
+        <label for="{{ form.temp_band.id_for_label }}">Temperature Band (&#177&#8451;)</label>
+    </div>  
+    <div class="col-sm-6 col-md-3">
+        {{ form.temp_band }}
+    </div>
+</div>
+<div class="row">
+    <div class="col-sm-6 col-md-3">
+        {{ form.wait_pump_start.errors }}
+        <label for="{{ form.wait_pump_start.id_for_label }}">Duration before pump starts (min)</label>
+    </div>  
+    <div class="col-sm-6 col-md-3">
+        {{ form.wait_pump_start }}
+    </div>
+</div>
+
+<h5>Pump End Conditioins</h5>
+<div class="row">
+    <div class="col-sm-6 col-md-3">
+        {{ form.flow_volume.errors }}
+        <label for="{{ form.flow_volume.id_for_label }}">Max. Pump Volume (L)</label>
+    </div>  
+    <div class="col-sm-6 col-md-3">
+        {{ form.flow_volume }}
+    </div>
+</div>
+<div class="row">
+    <div class="col-sm-6 col-md-3">
+        {{ form.min_flow_rate.errors }}
+        <label for="{{ form.min_flow_rate.id_for_label }}">Min. Flow Rate (L/min)</label>
+    </div>  
+    <div class="col-sm-6 col-md-3">
+        {{ form.min_flow_rate }}
+    </div>
+</div>
+<div class="row">
+    <div class="col-sm-6 col-md-3">
+        {{ form.wait_pump_end.errors }}
+        <label for="{{ form.wait_pump_end.id_for_label }}">Duration before pump stops (min)</label>
+    </div>  
+    <div class="col-sm-6 col-md-3">
+        {{ form.wait_pump_end }}
+    </div>
+</div>
+
+
+<h5>Flowmeter Specification</h5>
+<div class="row">
+    <div class="col-sm-6 col-md-3">
+        {{ form.ticks_per_L.errors }}
+        <label for="{{ form.ticks_per_L.id_for_label }}">Pulses per Liter (pulses/L)*</label>
+    </div>  
+    <div class="col-md-3">
+        {{ form.ticks_per_L }}
+    </div>
+</div>
+
+
+<h5>Deployment Notes</h5>
+<div class="row">
+    <div class="col-sm-12 col-md-12 col-lg-12">
+        {{ form.notes }}
+    </div> 
+</div>
+<div class="row">
+    <img src="{% static 'plots/{{deployment.eDNA_UID}}.png' %}">
+</div>
+<div class="row" style="margin-top:1em">
+    <div class="col-sm-6 col-md-3">
+        <a href="/deployment" class="btn btn-secondary">
+            Back
+        </a>    
+        {% if deployment.has_data == False %}
+        <input type="submit" class="btn btn-primary" value="Submit">
+        {% else %}
+        <input type="submit" class="btn btn-primary" value="Submit", disabled="disabled">
+        {% endif %}
+    </div>
+</div>
+</form>
+</div>
+{% endblock %}